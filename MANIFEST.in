include README.rst

<<<<<<< HEAD
include distribute_setup.py
recursive-include gammapy *.pyx *.c
=======
include ez_setup.py
include ah_bootstrap.py
include setup.cfg
>>>>>>> a5836ff6

recursive-include docs *
recursive-include licenses *
recursive-include cextern *
recursive-include scripts *
recursive-include examples *

exclude *.pyc *.o
prune docs/_build
<<<<<<< HEAD
prune build
=======
prune build

recursive-include astropy_helpers *
exclude astropy_helpers/.git
exclude astropy_helpers/.gitignore
>>>>>>> a5836ff6
<|MERGE_RESOLUTION|>--- conflicted
+++ resolved
@@ -1,13 +1,9 @@
 include README.rst
 
-<<<<<<< HEAD
-include distribute_setup.py
 recursive-include gammapy *.pyx *.c
-=======
 include ez_setup.py
 include ah_bootstrap.py
 include setup.cfg
->>>>>>> a5836ff6
 
 recursive-include docs *
 recursive-include licenses *
@@ -17,12 +13,8 @@
 
 exclude *.pyc *.o
 prune docs/_build
-<<<<<<< HEAD
-prune build
-=======
 prune build
 
 recursive-include astropy_helpers *
 exclude astropy_helpers/.git
-exclude astropy_helpers/.gitignore
->>>>>>> a5836ff6
+exclude astropy_helpers/.gitignore