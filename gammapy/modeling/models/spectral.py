# Licensed under a 3-clause BSD style license - see LICENSE.rst
"""Spectral models for Gammapy."""
import logging
import operator
import os
from pathlib import Path
import numpy as np
import scipy.optimize
import scipy.special
import astropy.units as u
from astropy import constants as const
from astropy.table import Table
from astropy.utils.decorators import classproperty
from astropy.visualization import quantity_support
import matplotlib.pyplot as plt
from gammapy.maps import MapAxis, RegionNDMap
from gammapy.modeling import Parameter, Parameters
from gammapy.utils.integrate import trapz_loglog
from gammapy.utils.interpolation import (
    ScaledRegularGridInterpolator,
    interpolation_scale,
)
from gammapy.utils.roots import find_roots
from gammapy.utils.scripts import make_path
from .core import ModelBase

log = logging.getLogger(__name__)


__all__ = [
    "BrokenPowerLawSpectralModel",
    "CompoundSpectralModel",
    "ConstantSpectralModel",
    "EBLAbsorptionNormSpectralModel",
    "ExpCutoffPowerLaw3FGLSpectralModel",
    "ExpCutoffPowerLawNormSpectralModel",
    "ExpCutoffPowerLawSpectralModel",
    "GaussianSpectralModel",
    "integrate_spectrum",
    "LogParabolaNormSpectralModel",
    "LogParabolaSpectralModel",
    "NaimaSpectralModel",
    "PiecewiseNormSpectralModel",
    "PowerLaw2SpectralModel",
    "PowerLawNormSpectralModel",
    "PowerLawSpectralModel",
    "scale_plot_flux",
    "ScaleSpectralModel",
    "SmoothBrokenPowerLawSpectralModel",
    "SpectralModel",
    "SuperExpCutoffPowerLaw3FGLSpectralModel",
    "SuperExpCutoffPowerLaw4FGLDR3SpectralModel",
    "SuperExpCutoffPowerLaw4FGLSpectralModel",
    "TemplateSpectralModel",
]

EBL_DATA_BUILTIN = {}
EBL_DATA_BUILTIN["franceschini"] = "$GAMMAPY_DATA/ebl/ebl_franceschini.fits.gz"
EBL_DATA_BUILTIN["dominguez"] = "$GAMMAPY_DATA/ebl/ebl_dominguez11.fits.gz"
EBL_DATA_BUILTIN["finke"] = "$GAMMAPY_DATA/ebl/frd_abs.fits.gz"
EBL_DATA_BUILTIN["franceschini17"] = "$GAMMAPY_DATA/ebl/ebl_franceschini_2017.fits.gz"
EBL_DATA_BUILTIN["saldana-lopez21"] = "$GAMMAPY_DATA/ebl/ebl_saldana-lopez_2021.fits.gz"


def scale_plot_flux(flux, energy_power=0):
    """Scale flux to plot

    Parameters
    ----------
    flux : `Map`
        Flux map
    energy_power : int, optional
        Power of energy to multiply flux axis with

    Returns
    -------
    flux : `Map`
        Scaled flux map
    """
    energy = flux.geom.get_coord(sparse=True)["energy"]
    try:
        eunit = [_ for _ in flux.unit.bases if _.physical_type == "energy"][0]
    except IndexError:
        eunit = energy.unit
    y = flux * np.power(energy, energy_power)
    return y.to_unit(flux.unit * eunit**energy_power)


def integrate_spectrum(func, energy_min, energy_max, ndecade=100):
    """Integrate 1d function using the log-log trapezoidal rule.

    Internally an oversampling of the energy bins to "ndecade" is used.

    Parameters
    ----------
    func : callable
        Function to integrate.
    energy_min : `~astropy.units.Quantity`
        Integration range minimum
    energy_max : `~astropy.units.Quantity`
        Integration range minimum
    ndecade : int, optional
        Number of grid points per decade used for the integration.
        Default : 100
    """
    # Here we impose to duplicate the number
    num = np.maximum(np.max(ndecade * np.log10(energy_max / energy_min)), 2)
    energy = np.geomspace(energy_min, energy_max, num=int(num), axis=-1)
    integral = trapz_loglog(func(energy), energy, axis=-1)
    return integral.sum(axis=0)


class SpectralModel(ModelBase):
    """Spectral model base class."""

    _type = "spectral"

    def __call__(self, energy):
        kwargs = {par.name: par.quantity for par in self.parameters}
        kwargs = self._convert_evaluate_unit(kwargs, energy)
        return self.evaluate(energy, **kwargs)

    @classproperty
    def is_norm_spectral_model(cls):
        """Whether model is a norm spectral model"""
        return "Norm" in cls.__name__

    @staticmethod
    def _convert_evaluate_unit(kwargs_ref, energy):
        kwargs = {}
        for name, quantity in kwargs_ref.items():
            if quantity.unit.physical_type == "energy":
                quantity = quantity.to(energy.unit)
            kwargs[name] = quantity
        return kwargs

    def __add__(self, model):
        if not isinstance(model, SpectralModel):
            model = ConstantSpectralModel(const=model)
        return CompoundSpectralModel(self, model, operator.add)

    def __mul__(self, other):
        if isinstance(other, SpectralModel):
            return CompoundSpectralModel(self, other, operator.mul)
        else:
            raise TypeError(f"Multiplication invalid for type {other!r}")

    def __radd__(self, model):
        return self.__add__(model)

    def __sub__(self, model):
        if not isinstance(model, SpectralModel):
            model = ConstantSpectralModel(const=model)
        return CompoundSpectralModel(self, model, operator.sub)

    def __rsub__(self, model):
        return self.__sub__(model)

    def _propagate_error(self, epsilon, fct, **kwargs):
        """Evaluate error for a given function with uncertainty propagation.

        Parameters
        ----------
        fct : `~astropy.units.Quantity`
            Function to estimate the error.
        epsilon : float
            Step size of the gradient evaluation. Given as a
            fraction of the parameter error.
        **kwargs : dict
            Keyword argument

        Returns
        -------
        f_cov : `~astropy.units.Quantity`
            Error of the given function.
        """
        eps = np.sqrt(np.diag(self.covariance)) * epsilon

        n, f_0 = len(self.parameters), fct(**kwargs)
        shape = (n, len(np.atleast_1d(f_0)))
        df_dp = np.zeros(shape)

        for idx, parameter in enumerate(self.parameters):
            if parameter.frozen or eps[idx] == 0:
                continue
<<<<<<< HEAD

=======
>>>>>>> 8968c1c4
            parameter.value += eps[idx]
            df = fct(**kwargs) - f_0

            df_dp[idx] = df.value / eps[idx]
            parameter.value -= eps[idx]

        f_cov = df_dp.T @ self.covariance @ df_dp
        f_err = np.sqrt(np.diagonal(f_cov))
        return u.Quantity([np.atleast_1d(f_0.value), f_err], unit=f_0.unit).squeeze()

    def evaluate_error(self, energy, epsilon=1e-4):
        """Evaluate spectral model with error propagation.

        Parameters
        ----------
        energy : `~astropy.units.Quantity`
            Energy at which to evaluate
        epsilon : float
            Step size of the gradient evaluation. Given as a
            fraction of the parameter error.

        Returns
        -------
        dnde, dnde_error : tuple of `~astropy.units.Quantity`
            Tuple of flux and flux error.
        """
        return self._propagate_error(epsilon=epsilon, fct=self, energy=energy)

    def integral(self, energy_min, energy_max, **kwargs):
        r"""Integrate spectral model numerically if no analytical solution defined.

        .. math::
            F(E_{min}, E_{max}) = \int_{E_{min}}^{E_{max}} \phi(E) dE

        Parameters
        ----------
        energy_min, energy_max : `~astropy.units.Quantity`
            Lower and upper bound of integration range.
        **kwargs : dict
            Keyword arguments passed to :func:`~gammapy.utils.integrate.integrate_spectrum`
        """

        if hasattr(self, "evaluate_integral"):
            kwargs = {par.name: par.quantity for par in self.parameters}
            kwargs = self._convert_evaluate_unit(kwargs, energy_min)
            return self.evaluate_integral(energy_min, energy_max, **kwargs)
        else:
            return integrate_spectrum(self, energy_min, energy_max, **kwargs)

    def integral_error(self, energy_min, energy_max, epsilon=1e-4, **kwargs):
        """Evaluate the error of the integral flux of a given spectrum in
        a given energy range.

        Parameters
        ----------
        energy_min, energy_max :  `~astropy.units.Quantity`
            Lower and upper bound of integration range.
        epsilon : float
            Step size of the gradient evaluation. Given as a
            fraction of the parameter error.


        Returns
        -------
        flux, flux_err : tuple of `~astropy.units.Quantity`
            Integral flux and flux error between energy_min and energy_max.
        """
        return self._propagate_error(
            epsilon=epsilon,
            fct=self.integral,
            energy_min=energy_min,
            energy_max=energy_max,
            **kwargs,
        )

    def energy_flux(self, energy_min, energy_max, **kwargs):
        r"""Compute energy flux in given energy range.

        .. math::
            G(E_{min}, E_{max}) = \int_{E_{min}}^{E_{max}} E \phi(E) dE

        Parameters
        ----------
        energy_min, energy_max : `~astropy.units.Quantity`
            Lower and upper bound of integration range.
        **kwargs : dict
            Keyword arguments passed to func:`~gammapy.utils.integrate.integrate_spectrum`
        """

        def f(x):
            return x * self(x)

        if hasattr(self, "evaluate_energy_flux"):
            kwargs = {par.name: par.quantity for par in self.parameters}
            kwargs = self._convert_evaluate_unit(kwargs, energy_min)
            return self.evaluate_energy_flux(energy_min, energy_max, **kwargs)
        else:
            return integrate_spectrum(f, energy_min, energy_max, **kwargs)

    def energy_flux_error(self, energy_min, energy_max, epsilon=1e-4, **kwargs):
        """Evaluate the error of the energy flux of a given spectrum in
            a given energy range.

        Parameters
        ----------
        energy_min, energy_max :  `~astropy.units.Quantity`
            Lower and upper bound of integration range.
        epsilon : float
            Step size of the gradient evaluation. Given as a
            fraction of the parameter error.


        Returns
        -------
        energy_flux, energy_flux_err : tuple of `~astropy.units.Quantity`
            Energy flux and energy flux error between energy_min and energy_max.
        """
        return self._propagate_error(
            epsilon=epsilon,
            fct=self.energy_flux,
            energy_min=energy_min,
            energy_max=energy_max,
            **kwargs,
        )

    def reference_fluxes(self, energy_axis):
        """Get reference fluxes for a given energy axis.

        Parameters
        ----------
        energy_axis : `MapAxis`
            Energy axis

        Returns
        -------
        fluxes : dict of `~astropy.units.Quantity`
            Reference fluxes
        """
        energy = energy_axis.center
        energy_min, energy_max = energy_axis.edges_min, energy_axis.edges_max
        return {
            "e_ref": energy,
            "e_min": energy_min,
            "e_max": energy_max,
            "ref_dnde": self(energy),
            "ref_flux": self.integral(energy_min, energy_max),
            "ref_eflux": self.energy_flux(energy_min, energy_max),
            "ref_e2dnde": self(energy) * energy**2,
        }

    def _get_plot_flux(self, energy, sed_type):
        flux = RegionNDMap.create(region=None, axes=[energy])
        flux_err = RegionNDMap.create(region=None, axes=[energy])

        if sed_type in ["dnde", "norm"]:
            flux.quantity, flux_err.quantity = self.evaluate_error(energy.center)

        elif sed_type == "e2dnde":
            flux.quantity, flux_err.quantity = energy.center**2 * self.evaluate_error(
                energy.center
            )

        elif sed_type == "flux":
            flux.quantity, flux_err.quantity = self.integral_error(
                energy.edges_min, energy.edges_max
            )

        elif sed_type == "eflux":
            flux.quantity, flux_err.quantity = self.energy_flux_error(
                energy.edges_min, energy.edges_max
            )
        else:
            raise ValueError(f"Not a valid SED type: '{sed_type}'")

        return flux, flux_err

    def plot(
        self,
        energy_bounds,
        ax=None,
        sed_type="dnde",
        energy_power=0,
        n_points=100,
        **kwargs,
    ):
        """Plot spectral model curve.

        kwargs are forwarded to `matplotlib.pyplot.plot`

        By default a log-log scaling of the axes is used, if you want to change
        the y axis scaling to linear you can use::

            from gammapy.modeling.models import ExpCutoffPowerLawSpectralModel
            from astropy import units as u

            pwl = ExpCutoffPowerLawSpectralModel()
            ax = pwl.plot(energy_bounds=(0.1, 100) * u.TeV)
            ax.set_yscale('linear')

        Parameters
        ----------
        ax : `~matplotlib.axes.Axes`, optional
            Axis
        energy_bounds : `~astropy.units.Quantity`
            Plot energy bounds passed to MapAxis.from_energy_bounds
        sed_type : {"dnde", "flux", "eflux", "e2dnde"}
            Evaluation methods of the model
        energy_power : int, optional
            Power of energy to multiply flux axis with
        n_points : int, optional
            Number of evaluation nodes
        **kwargs : dict
            Keyword arguments forwarded to `~matplotlib.pyplot.plot`

        Returns
        -------
        ax : `~matplotlib.axes.Axes`, optional
            Axis
        """
        from gammapy.estimators.map.core import DEFAULT_UNIT

        ax = plt.gca() if ax is None else ax

        if self.is_norm_spectral_model:
            sed_type = "norm"

        energy_min, energy_max = energy_bounds
        energy = MapAxis.from_energy_bounds(
            energy_min,
            energy_max,
            n_points,
        )

        if ax.yaxis.units is None:
            ax.yaxis.set_units(DEFAULT_UNIT[sed_type] * energy.unit**energy_power)

        flux, _ = self._get_plot_flux(sed_type=sed_type, energy=energy)

        flux = scale_plot_flux(flux, energy_power=energy_power)

        with quantity_support():
            ax.plot(energy.center, flux.quantity[:, 0, 0], **kwargs)

        self._plot_format_ax(ax, energy_power, sed_type)
        return ax

    def plot_error(
        self,
        energy_bounds,
        ax=None,
        sed_type="dnde",
        energy_power=0,
        n_points=100,
        **kwargs,
    ):
        """Plot spectral model error band.

        .. note::

            This method calls ``ax.set_yscale("log", nonpositive='clip')`` and
            ``ax.set_xscale("log", nonposx='clip')`` to create a log-log representation.
            The additional argument ``nonposx='clip'`` avoids artefacts in the plot,
            when the error band extends to negative values (see also
            https://github.com/matplotlib/matplotlib/issues/8623).

            When you call ``plt.loglog()`` or ``plt.semilogy()`` explicitly in your
            plotting code and the error band extends to negative values, it is not
            shown correctly. To circumvent this issue also use
            ``plt.loglog(nonposx='clip', nonpositive='clip')``
            or ``plt.semilogy(nonpositive='clip')``.

        Parameters
        ----------
        ax : `~matplotlib.axes.Axes`, optional
            Axis
        energy_bounds : `~astropy.units.Quantity`
            Plot energy bounds passed to MapAxis.from_energy_bounds
        sed_type : {"dnde", "flux", "eflux", "e2dnde"}
            Evaluation methods of the model
        energy_power : int, optional
            Power of energy to multiply flux axis with
        n_points : int, optional
            Number of evaluation nodes
        **kwargs : dict
            Keyword arguments forwarded to `matplotlib.pyplot.fill_between`

        Returns
        -------
        ax : `~matplotlib.axes.Axes`, optional
            Axis
        """
        from gammapy.estimators.map.core import DEFAULT_UNIT

        ax = plt.gca() if ax is None else ax

        if self.is_norm_spectral_model:
            sed_type = "norm"

        energy_min, energy_max = energy_bounds
        energy = MapAxis.from_energy_bounds(
            energy_min,
            energy_max,
            n_points,
        )

        kwargs.setdefault("facecolor", "black")
        kwargs.setdefault("alpha", 0.2)
        kwargs.setdefault("linewidth", 0)

        if ax.yaxis.units is None:
            ax.yaxis.set_units(DEFAULT_UNIT[sed_type] * energy.unit**energy_power)

        flux, flux_err = self._get_plot_flux(sed_type=sed_type, energy=energy)
        y_lo = scale_plot_flux(flux - flux_err, energy_power).quantity[:, 0, 0]
        y_hi = scale_plot_flux(flux + flux_err, energy_power).quantity[:, 0, 0]

        with quantity_support():
            ax.fill_between(energy.center, y_lo, y_hi, **kwargs)

        self._plot_format_ax(ax, energy_power, sed_type)
        return ax

    @staticmethod
    def _plot_format_ax(ax, energy_power, sed_type):
        ax.set_xlabel(f"Energy [{ax.xaxis.units}]")
        if energy_power > 0:
            ax.set_ylabel(f"e{energy_power} * {sed_type} [{ax.yaxis.units}]")
        else:
            ax.set_ylabel(f"{sed_type} [{ax.yaxis.units}]")

        ax.set_xscale("log", nonpositive="clip")
        ax.set_yscale("log", nonpositive="clip")

    def spectral_index(self, energy, epsilon=1e-5):
        """Compute spectral index at given energy.

        Parameters
        ----------
        energy : `~astropy.units.Quantity`
            Energy at which to estimate the index
        epsilon : float, optional
            Fractional energy increment to use for determining the spectral index.
            default = 1e-5

        Returns
        -------
        index : float
            Estimated spectral index.
        """
        f1 = self(energy)
        f2 = self(energy * (1 + epsilon))
        return np.log(f1 / f2) / np.log(1 + epsilon)

    def spectral_index_error(self, energy, epsilon=1e-5):
        """Evaluate the error on spectral index at the given energy

        Parameters
        ----------
        energy : `~astropy.units.Quantity`
            Energy at which to estimate the index
        epsilon : float, optional
            Fractional energy increment to use for determining the spectral index
            default = 1e-5

        Returns
        -------
        index, index_error : tuple of float
            Estimated spectral index and its error
        """
        return self._propagate_error(
            epsilon=epsilon, fct=self.spectral_index, energy=energy
        )

    def inverse(self, value, energy_min=0.1 * u.TeV, energy_max=100 * u.TeV):
        """Return energy for a given function value of the spectral model.

        Calls the `scipy.optimize.brentq` numerical root finding method.

        Parameters
        ----------
        value : `~astropy.units.Quantity`
            Function value of the spectral model.
        energy_min : `~astropy.units.Quantity`
            Lower energy bound of the roots finding
        energy_max : `~astropy.units.Quantity`
            Upper energy bound of the roots finding

        Returns
        -------
        energy : `~astropy.units.Quantity`
            Energies at which the model has the given ``value``.
        """

        eunit = "TeV"
        energy_min = energy_min.to(eunit)
        energy_max = energy_max.to(eunit)

        def f(x):
            # scale by 1e12 to achieve better precision
            energy = u.Quantity(x, eunit, copy=False)
            y = self(energy).to_value(value.unit)
            return 1e12 * (y - value.value)

        roots, res = find_roots(f, energy_min, energy_max, points_scale="log")
        return roots

    def inverse_all(self, values, energy_min=0.1 * u.TeV, energy_max=100 * u.TeV):
        """Return energies for multiple function values of the spectral model.

        Calls the `scipy.optimize.brentq` numerical root finding method.

        Parameters
        ----------
        values : `~astropy.units.Quantity`
            Function values of the spectral model.
        energy_min : `~astropy.units.Quantity`
            Lower energy bound of the roots finding
        energy_max : `~astropy.units.Quantity`
            Upper energy bound of the roots finding

        Returns
        -------
        energy : list of `~astropy.units.Quantity`
            each element contain the energies at which the model
            has corresponding value of ``values``.
        """
        energies = []
        for val in np.atleast_1d(values):
            res = self.inverse(val, energy_min, energy_max)
            energies.append(res)
        return energies


class ConstantSpectralModel(SpectralModel):
    r"""Constant model.

    For more information see :ref:`constant-spectral-model`.

    Parameters
    ----------
    const : `~astropy.units.Quantity`
        :math:`k`
    """

    tag = ["ConstantSpectralModel", "const"]
    const = Parameter("const", "1e-12 cm-2 s-1 TeV-1", is_norm=True)

    @staticmethod
    def evaluate(energy, const):
        """Evaluate the model (static function)."""
        return np.ones(np.atleast_1d(energy).shape) * const


class CompoundSpectralModel(SpectralModel):
    """Arithmetic combination of two spectral models.

    For more information see :ref:`compound-spectral-model`.
    """

    tag = ["CompoundSpectralModel", "compound"]

    def __init__(self, model1, model2, operator):
        self.model1 = model1
        self.model2 = model2
        self.operator = operator
        super().__init__()

    @property
    def parameters(self):
        return self.model1.parameters + self.model2.parameters

    def __str__(self):
        return (
            f"{self.__class__.__name__}\n"
            f"    Component 1 : {self.model1}\n"
            f"    Component 2 : {self.model2}\n"
            f"    Operator : {self.operator.__name__}\n"
        )

    def __call__(self, energy):
        val1 = self.model1(energy)
        val2 = self.model2(energy)
        return self.operator(val1, val2)

    def to_dict(self, full_output=False):
        dict1 = self.model1.to_dict(full_output)
        dict2 = self.model2.to_dict(full_output)
        return {
            self._type: {
                "type": self.tag[0],
                "model1": dict1["spectral"],  # for cleaner output
                "model2": dict2["spectral"],
                "operator": self.operator.__name__,
            }
        }

    def evaluate(self, energy, *args):
        args1 = args[: len(self.model1.parameters)]
        args2 = args[len(self.model1.parameters) :]
        val1 = self.model1.evaluate(energy, *args1)
        val2 = self.model2.evaluate(energy, *args2)
        return self.operator(val1, val2)

    @classmethod
    def from_dict(cls, data):
        from gammapy.modeling.models import SPECTRAL_MODEL_REGISTRY

        data = data["spectral"]
        model1_cls = SPECTRAL_MODEL_REGISTRY.get_cls(data["model1"]["type"])
        model1 = model1_cls.from_dict({"spectral": data["model1"]})
        model2_cls = SPECTRAL_MODEL_REGISTRY.get_cls(data["model2"]["type"])
        model2 = model2_cls.from_dict({"spectral": data["model2"]})
        op = getattr(operator, data["operator"])
        return cls(model1, model2, op)


class PowerLawSpectralModel(SpectralModel):
    r"""Spectral power-law model.

    For more information see :ref:`powerlaw-spectral-model`.

    Parameters
    ----------
    index : `~astropy.units.Quantity`
        :math:`\Gamma`
    amplitude : `~astropy.units.Quantity`
        :math:`\phi_0`
    reference : `~astropy.units.Quantity`
        :math:`E_0`

    See Also
    --------
    PowerLaw2SpectralModel, PowerLawNormSpectralModel
    """

    tag = ["PowerLawSpectralModel", "pl"]
    index = Parameter("index", 2.0)
    amplitude = Parameter(
        "amplitude",
        "1e-12 cm-2 s-1 TeV-1",
        scale_method="scale10",
        interp="log",
        is_norm=True,
    )
    reference = Parameter("reference", "1 TeV", frozen=True)

    @staticmethod
    def evaluate(energy, index, amplitude, reference):
        """Evaluate the model (static function)."""
        return amplitude * np.power((energy / reference), -index)

    @staticmethod
    def evaluate_integral(energy_min, energy_max, index, amplitude, reference):
        r"""Integrate power law analytically (static function).

        .. math::
            F(E_{min}, E_{max}) = \int_{E_{min}}^{E_{max}}\phi(E)dE = \left.
            \phi_0 \frac{E_0}{-\Gamma + 1} \left( \frac{E}{E_0} \right)^{-\Gamma + 1}
            \right \vert _{E_{min}}^{E_{max}}

        Parameters
        ----------
        energy_min, energy_max : `~astropy.units.Quantity`
            Lower and upper bound of integration range
        """
        val = -1 * index + 1

        prefactor = amplitude * reference / val
        upper = np.power((energy_max / reference), val)
        lower = np.power((energy_min / reference), val)
        integral = prefactor * (upper - lower)

        mask = np.isclose(val, 0)

        if mask.any():
            integral[mask] = (amplitude * reference * np.log(energy_max / energy_min))[
                mask
            ]

        return integral

    @staticmethod
    def evaluate_energy_flux(energy_min, energy_max, index, amplitude, reference):
        r"""Compute energy flux in given energy range analytically (static function).

        .. math::
            G(E_{min}, E_{max}) = \int_{E_{min}}^{E_{max}}E \phi(E)dE = \left.
            \phi_0 \frac{E_0^2}{-\Gamma + 2} \left( \frac{E}{E_0} \right)^{-\Gamma + 2}
            \right \vert _{E_{min}}^{E_{max}}

        Parameters
        ----------
        energy_min, energy_max : `~astropy.units.Quantity`
            Lower and upper bound of integration range.
        """
        val = -1 * index + 2

        prefactor = amplitude * reference**2 / val
        upper = (energy_max / reference) ** val
        lower = (energy_min / reference) ** val
        energy_flux = prefactor * (upper - lower)

        mask = np.isclose(val, 0)

        if mask.any():
            # see https://www.wolframalpha.com/input/?i=a+*+x+*+(x%2Fb)+%5E+(-2)
            # for reference
            energy_flux[mask] = (
                amplitude * reference**2 * np.log(energy_max / energy_min)[mask]
            )

        return energy_flux

    def inverse(self, value, *args):
        """Return energy for a given function value of the spectral model.

        Parameters
        ----------
        value : `~astropy.units.Quantity`
            Function value of the spectral model.
        """
        base = value / self.amplitude.quantity
        return self.reference.quantity * np.power(base, -1.0 / self.index.value)

    @property
    def pivot_energy(self):
        r"""The decorrelation energy is defined as:

        .. math::

            E_D = E_0 * \exp{cov(\phi_0, \Gamma) / (\phi_0 \Delta \Gamma^2)}

        Formula (1) in https://arxiv.org/pdf/0910.4881.pdf
        """
        index_err = self.index.error
        reference = self.reference.quantity
        amplitude = self.amplitude.quantity
        cov_index_ampl = self.covariance.data[0, 1] * amplitude.unit
        return reference * np.exp(cov_index_ampl / (amplitude * index_err**2))


<<<<<<< HEAD
=======
class PowerLawNormNuisanceSpectralModel(SpectralModel):
    r"""Spectral power-law model with normalized amplitude parameter.

    Parameters
    ----------
    tilt : `~astropy.units.Quantity`
        :math:`\Gamma`
    norm : `~astropy.units.Quantity`
        :math:`\phi_0`
    reference : `~astropy.units.Quantity`
        :math:`E_0`

    See Also
    --------
    PowerLawSpectralModel, PowerLaw2SpectralModel
    """

    tag = ["PowerLawNormSpectralModel", "pl-norm"]
    norm = Parameter("norm", 1, unit="", interp="log", is_norm=True)
    norm_nuisance = Parameter("norm_nuisance", 0, is_penalised=True)
    tilt = Parameter("tilt", 0, frozen=True)
    reference = Parameter("reference", "1 TeV", frozen=True)

    @staticmethod
    def evaluate(energy, tilt, norm, norm_nuisance, reference):
        """Evaluate the model (static function)."""
        return (1 + norm_nuisance) * norm * np.power((energy / reference), -tilt)

    @staticmethod
    def evaluate_integral(energy_min, energy_max, tilt, norm, norm_nuisance, reference):
        """Evaluate pwl integral."""
        val = -1 * tilt + 1

        prefactor = (1 + norm_nuisance) * norm * reference / val
        upper = np.power((energy_max / reference), val)
        lower = np.power((energy_min / reference), val)
        integral = prefactor * (upper - lower)

        mask = np.isclose(val, 0)

        if mask.any():
            integral[mask] = (
                (1 + norm_nuisance) * norm * reference * np.log(energy_max / energy_min)
            )[mask]

        return integral

    @staticmethod
    def evaluate_energy_flux(
        energy_min, energy_max, tilt, norm, norm_nuisance, reference
    ):
        """Evaluate the energy flux (static function)"""
        val = -1 * tilt + 2

        prefactor = (1 + norm_nuisance) * norm * reference**2 / val
        upper = (energy_max / reference) ** val
        lower = (energy_min / reference) ** val
        energy_flux = prefactor * (upper - lower)

        mask = np.isclose(val, 0)

        if mask.any():
            # see https://www.wolframalpha.com/input/?i=a+*+x+*+(x%2Fb)+%5E+(-2)
            # for reference
            energy_flux[mask] = (
                (1 + norm_nuisance)
                * norm
                * reference**2
                * np.log(energy_max / energy_min)[mask]
            )

        return energy_flux

    def inverse(self, value, *args):
        """Return energy for a given function value of the spectral model.

        Parameters
        ----------
        value : `~astropy.units.Quantity`
            Function value of the spectral model.
        """
        base = value / self.norm.quantity / (1 + self.norm_nuisance)
        return self.reference.quantity * np.power(base, -1.0 / self.tilt.value)

    @property
    def pivot_energy(self):
        r"""The decorrelation energy is defined as:

        .. math::

            E_D = E_0 * \exp{cov(\phi_0, \Gamma) / (\phi_0 \Delta \Gamma^2)}

        Formula (1) in https://arxiv.org/pdf/0910.4881.pdf
        """
        tilt_err = self.tilt.error
        reference = self.reference.quantity
        norm = self.norm.quantity
        cov_tilt_norm = self.covariance.data[0, 1] * norm.unit
        return reference * np.exp(cov_tilt_norm / (norm * tilt_err**2))


class PowerLawNormPenSpectralModel(SpectralModel):
    r"""Spectral power-law model with normalized amplitude parameter.

    Parameters
    ----------
    tilt : `~astropy.units.Quantity`
        :math:`\Gamma`
    norm : `~astropy.units.Quantity`
        :math:`\phi_0`
    reference : `~astropy.units.Quantity`
        :math:`E_0`

    See Also
    --------
    PowerLawSpectralModel, PowerLaw2SpectralModel
    """

    tag = ["PowerLawNormSpectralModel", "pl-norm"]
    norm_nuisance = Parameter(
        "norm_nuisance", 0, unit="", interp="log", is_norm=True, is_penalised=True
    )
    tilt_nuisance = Parameter("tilt_nuisance", 0, frozen=True, is_penalised=True)
    reference = Parameter("reference", "1 TeV", frozen=True)

    @staticmethod
    def evaluate(energy, tilt_nuisance, norm_nuisance, reference):
        """Evaluate the model (static function)."""
        return (1 + norm_nuisance) * np.power((energy / reference), -tilt_nuisance)


>>>>>>> 8968c1c4
class PowerLawNormSpectralModel(SpectralModel):
    r"""Spectral power-law model with normalized amplitude parameter.

    Parameters
    ----------
    tilt : `~astropy.units.Quantity`
        :math:`\Gamma`
    norm : `~astropy.units.Quantity`
        :math:`\phi_0`
    reference : `~astropy.units.Quantity`
        :math:`E_0`

    See Also
    --------
    PowerLawSpectralModel, PowerLaw2SpectralModel
    """

    tag = ["PowerLawNormSpectralModel", "pl-norm"]
    norm = Parameter("norm", 1, unit="", interp="log", is_norm=True)
    tilt = Parameter("tilt", 0, frozen=True)
    reference = Parameter("reference", "1 TeV", frozen=True)

    @staticmethod
    def evaluate(energy, tilt, norm, reference):
        """Evaluate the model (static function)."""
        return norm * np.power((energy / reference), -tilt)

    @staticmethod
    def evaluate_integral(energy_min, energy_max, tilt, norm, reference):
        """Evaluate pwl integral."""
        val = -1 * tilt + 1

        prefactor = norm * reference / val
        upper = np.power((energy_max / reference), val)
        lower = np.power((energy_min / reference), val)
        integral = prefactor * (upper - lower)

        mask = np.isclose(val, 0)

        if mask.any():
            integral[mask] = (norm * reference * np.log(energy_max / energy_min))[mask]

        return integral

    @staticmethod
    def evaluate_energy_flux(energy_min, energy_max, tilt, norm, reference):
        """Evaluate the energy flux (static function)"""
        val = -1 * tilt + 2

        prefactor = norm * reference**2 / val
        upper = (energy_max / reference) ** val
        lower = (energy_min / reference) ** val
        energy_flux = prefactor * (upper - lower)

        mask = np.isclose(val, 0)

        if mask.any():
            # see https://www.wolframalpha.com/input/?i=a+*+x+*+(x%2Fb)+%5E+(-2)
            # for reference
            energy_flux[mask] = (
                norm * reference**2 * np.log(energy_max / energy_min)[mask]
            )

        return energy_flux

    def inverse(self, value, *args):
        """Return energy for a given function value of the spectral model.

        Parameters
        ----------
        value : `~astropy.units.Quantity`
            Function value of the spectral model.
        """
        base = value / self.norm.quantity
        return self.reference.quantity * np.power(base, -1.0 / self.tilt.value)

    @property
    def pivot_energy(self):
        r"""The decorrelation energy is defined as:

        .. math::

            E_D = E_0 * \exp{cov(\phi_0, \Gamma) / (\phi_0 \Delta \Gamma^2)}

        Formula (1) in https://arxiv.org/pdf/0910.4881.pdf
        """
        tilt_err = self.tilt.error
        reference = self.reference.quantity
        norm = self.norm.quantity
        cov_tilt_norm = self.covariance.data[0, 1] * norm.unit
        return reference * np.exp(cov_tilt_norm / (norm * tilt_err**2))


class PowerLaw2SpectralModel(SpectralModel):
    r"""Spectral power-law model with integral as amplitude parameter.

    For more information see :ref:`powerlaw2-spectral-model`.

    Parameters
    ----------
    index : `~astropy.units.Quantity`
        Spectral index :math:`\Gamma`
    amplitude : `~astropy.units.Quantity`
        Integral flux :math:`F_0`.
    emin : `~astropy.units.Quantity`
        Lower energy limit :math:`E_{0, min}`.
    emax : `~astropy.units.Quantity`
        Upper energy limit :math:`E_{0, max}`.

    See Also
    --------
    PowerLawSpectralModel, PowerLawNormSpectralModel
    """
    tag = ["PowerLaw2SpectralModel", "pl-2"]

    amplitude = Parameter(
        name="amplitude",
        value="1e-12 cm-2 s-1",
        scale_method="scale10",
        interp="log",
        is_norm=True,
    )
    index = Parameter("index", 2)
    emin = Parameter("emin", "0.1 TeV", frozen=True)
    emax = Parameter("emax", "100 TeV", frozen=True)

    @staticmethod
    def evaluate(energy, amplitude, index, emin, emax):
        """Evaluate the model (static function)."""
        top = -index + 1

        # to get the energies dimensionless we use a modified formula
        bottom = emax - emin * (emin / emax) ** (-index)
        return amplitude * (top / bottom) * np.power(energy / emax, -index)

    @staticmethod
    def evaluate_integral(energy_min, energy_max, amplitude, index, emin, emax):
        r"""Integrate power law analytically.

        .. math::
            F(E_{min}, E_{max}) = F_0 \cdot \frac{E_{max}^{\Gamma + 1} \
                                - E_{min}^{\Gamma + 1}}{E_{0, max}^{\Gamma + 1} \
                                - E_{0, min}^{\Gamma + 1}}

        Parameters
        ----------
        energy_min, energy_max : `~astropy.units.Quantity`
            Lower and upper bound of integration range.
        """
        temp1 = np.power(energy_max, -index.value + 1)
        temp2 = np.power(energy_min, -index.value + 1)
        top = temp1 - temp2

        temp1 = np.power(emax, -index.value + 1)
        temp2 = np.power(emin, -index.value + 1)
        bottom = temp1 - temp2

        return amplitude * top / bottom

    def inverse(self, value, *args):
        """Return energy for a given function value of the spectral model.

        Parameters
        ----------
        value : `~astropy.units.Quantity`
            Function value of the spectral model.
        """
        amplitude = self.amplitude.quantity
        index = self.index.value
        energy_min = self.emin.quantity
        energy_max = self.emax.quantity

        # to get the energies dimensionless we use a modified formula
        top = -index + 1
        bottom = energy_max - energy_min * (energy_min / energy_max) ** (-index)
        term = (bottom / top) * (value / amplitude)
        return np.power(term.to_value(""), -1.0 / index) * energy_max


class BrokenPowerLawSpectralModel(SpectralModel):
    r"""Spectral broken power-law model.

    For more information see :ref:`broken-powerlaw-spectral-model`.

    Parameters
    ----------
    index1 : `~astropy.units.Quantity`
        :math:`\Gamma1`
    index2 : `~astropy.units.Quantity`
        :math:`\Gamma2`
    amplitude : `~astropy.units.Quantity`
        :math:`\phi_0`
    ebreak : `~astropy.units.Quantity`
        :math:`E_{break}`

    See Also
    --------
    SmoothBrokenPowerLawSpectralModel
    """

    tag = ["BrokenPowerLawSpectralModel", "bpl"]
    index1 = Parameter("index1", 2.0)
    index2 = Parameter("index2", 2.0)
    amplitude = Parameter(
        name="amplitude",
        value="1e-12 cm-2 s-1 TeV-1",
        scale_method="scale10",
        interp="log",
        is_norm=True,
    )
    ebreak = Parameter("ebreak", "1 TeV")

    @staticmethod
    def evaluate(energy, index1, index2, amplitude, ebreak):
        """Evaluate the model (static function)."""
        energy = np.atleast_1d(energy)
        cond = energy < ebreak
        bpwl = amplitude * np.ones(energy.shape)
        bpwl[cond] *= (energy[cond] / ebreak) ** (-index1)
        bpwl[~cond] *= (energy[~cond] / ebreak) ** (-index2)
        return bpwl


class SmoothBrokenPowerLawSpectralModel(SpectralModel):
    r"""Spectral smooth broken power-law model.

    For more information see :ref:`smooth-broken-powerlaw-spectral-model`.

    Parameters
    ----------
    index1 : `~astropy.units.Quantity`
        :math:`\Gamma1`
    index2 : `~astropy.units.Quantity`
        :math:`\Gamma2`
    amplitude : `~astropy.units.Quantity`
        :math:`\phi_0`
    reference : `~astropy.units.Quantity`
        :math:`E_0`
    ebreak : `~astropy.units.Quantity`
        :math:`E_{break}`
    beta : `~astropy.units.Quantity`
        :math:`\beta`

    See Also
    --------
    BrokenPowerLawSpectralModel
    """

    tag = ["SmoothBrokenPowerLawSpectralModel", "sbpl"]
    index1 = Parameter("index1", 2.0)
    index2 = Parameter("index2", 2.0)
    amplitude = Parameter(
        name="amplitude",
        value="1e-12 cm-2 s-1 TeV-1",
        scale_method="scale10",
        interp="log",
        is_norm=True,
    )
    ebreak = Parameter("ebreak", "1 TeV")
    reference = Parameter("reference", "1 TeV", frozen=True)
    beta = Parameter("beta", 1, frozen=True)

    @staticmethod
    def evaluate(energy, index1, index2, amplitude, ebreak, reference, beta):
        """Evaluate the model (static function)."""
        beta *= np.sign(index2 - index1)
        pwl = amplitude * (energy / reference) ** (-index1)
        brk = (1 + (energy / ebreak) ** ((index2 - index1) / beta)) ** (-beta)
        return pwl * brk


class PiecewiseNormSpectralModel(SpectralModel):
    """Piecewise spectral correction
       with a free normalization at each fixed energy nodes.

       For more information see :ref:`piecewise-norm-spectral`.

    Parameters
    ----------
    energy : `~astropy.units.Quantity`
        Array of energies at which the model values are given (nodes).
    norms : `~numpy.ndarray` or list of `Parameter`
        Array with the initial norms of the model at energies ``energy``.
        A normalisation parameters is created for each value.
        Default is one at each node.
    interp : str
        Interpolation scaling in {"log", "lin"}. Default is "log"
    """

    tag = ["PiecewiseNormSpectralModel", "piecewise-norm"]

    def __init__(self, energy, norms=None, interp="log"):
        self._energy = energy
        self._interp = interp

        if norms is None:
            norms = np.ones(len(energy))

        if len(norms) != len(energy):
            raise ValueError("dimension mismatch")

        if len(norms) < 2:
            raise ValueError("Input arrays must contain at least 2 elements")

        if not isinstance(norms[0], Parameter):
            parameters = Parameters(
                [Parameter(f"norm_{k}", norm) for k, norm in enumerate(norms)]
            )
        else:
            parameters = Parameters(norms)

        self.default_parameters = parameters
        super().__init__()

    @property
    def energy(self):
        """Energy nodes"""
        return self._energy

    @property
    def norms(self):
        """Norm values"""
        return u.Quantity(self.parameters.value)

    def evaluate(self, energy, **norms):
        scale = interpolation_scale(scale=self._interp)
        e_eval = scale(np.atleast_1d(energy.value))
        e_nodes = scale(self.energy.to(energy.unit).value)
        v_nodes = scale(self.norms)
        log_interp = scale.inverse(np.interp(e_eval, e_nodes, v_nodes))
        return log_interp

    def to_dict(self, full_output=False):
        data = super().to_dict(full_output=full_output)
        data["spectral"]["energy"] = {
            "data": self.energy.data.tolist(),
            "unit": str(self.energy.unit),
        }
        return data

    @classmethod
    def from_dict(cls, data):
        """Create model from dict"""
        data = data["spectral"]
        energy = u.Quantity(data["energy"]["data"], data["energy"]["unit"])
        parameters = Parameters.from_dict(data["parameters"])
        return cls.from_parameters(parameters, energy=energy)

    @classmethod
    def from_parameters(cls, parameters, **kwargs):
        """Create model from parameters"""
        return cls(norms=parameters, **kwargs)


class ExpCutoffPowerLawSpectralModel(SpectralModel):
    r"""Spectral exponential cutoff power-law model.

    For more information see :ref:`exp-cutoff-powerlaw-spectral-model`.

    Parameters
    ----------
    index : `~astropy.units.Quantity`
        :math:`\Gamma`
    amplitude : `~astropy.units.Quantity`
        :math:`\phi_0`
    reference : `~astropy.units.Quantity`
        :math:`E_0`
    lambda_ : `~astropy.units.Quantity`
        :math:`\lambda`
    alpha : `~astropy.units.Quantity`
        :math:`\alpha`

    See Also
    --------
    ExpCutoffPowerLawNormSpectralModel
    """

    tag = ["ExpCutoffPowerLawSpectralModel", "ecpl"]

    index = Parameter("index", 1.5)
    amplitude = Parameter(
        name="amplitude",
        value="1e-12 cm-2 s-1 TeV-1",
        scale_method="scale10",
        interp="log",
        is_norm=True,
    )
    reference = Parameter("reference", "1 TeV", frozen=True)
    lambda_ = Parameter("lambda_", "0.1 TeV-1")
    alpha = Parameter("alpha", "1.0", frozen=True)

    @staticmethod
    def evaluate(energy, index, amplitude, reference, lambda_, alpha):
        """Evaluate the model (static function)."""
        pwl = amplitude * (energy / reference) ** (-index)
        cutoff = np.exp(-np.power(energy * lambda_, alpha))

        return pwl * cutoff

    @property
    def e_peak(self):
        r"""Spectral energy distribution peak energy (`~astropy.units.Quantity`).

        This is the peak in E^2 x dN/dE and is given by:

        .. math::
            E_{Peak} =  \left(\frac{2 - \Gamma}{\alpha}\right)^{1/\alpha} / \lambda
        """
        reference = self.reference.quantity
        index = self.index.quantity
        lambda_ = self.lambda_.quantity
        alpha = self.alpha.quantity

        if index >= 2 or lambda_ == 0.0 or alpha == 0.0:
            return np.nan * reference.unit
        else:
            return np.power((2 - index) / alpha, 1 / alpha) / lambda_


class ExpCutoffPowerLawNormSpectralModel(SpectralModel):
    r"""Norm spectral exponential cutoff power-law model.

    Parameters
    ----------
    index : `~astropy.units.Quantity`
        :math:`\Gamma`
    norm : `~astropy.units.Quantity`
        :math:`\phi_0`
    reference : `~astropy.units.Quantity`
        :math:`E_0`
    lambda_ : `~astropy.units.Quantity`
        :math:`\lambda`
    alpha : `~astropy.units.Quantity`
        :math:`\alpha`

    See Also
    --------
    ExpCutoffPowerLawSpectralModel
    """
    tag = ["ExpCutoffPowerLawNormSpectralModel", "ecpl-norm"]

    index = Parameter("index", 1.5)
    norm = Parameter("norm", 1, unit="", interp="log", is_norm=True)
    reference = Parameter("reference", "1 TeV", frozen=True)
    lambda_ = Parameter("lambda_", "0.1 TeV-1")
    alpha = Parameter("alpha", "1.0", frozen=True)

    @staticmethod
    def evaluate(energy, index, norm, reference, lambda_, alpha):
        """Evaluate the model (static function)."""
        pwl = norm * (energy / reference) ** (-index)
        cutoff = np.exp(-np.power(energy * lambda_, alpha))

        return pwl * cutoff


class ExpCutoffPowerLaw3FGLSpectralModel(SpectralModel):
    r"""Spectral exponential cutoff power-law model used for 3FGL.

    For more information see :ref:`exp-cutoff-powerlaw-3fgl-spectral-model`.

    Parameters
    ----------
    index : `~astropy.units.Quantity`
        :math:`\Gamma`
    amplitude : `~astropy.units.Quantity`
        :math:`\phi_0`
    reference : `~astropy.units.Quantity`
        :math:`E_0`
    ecut : `~astropy.units.Quantity`
        :math:`E_{C}`
    """

    tag = ["ExpCutoffPowerLaw3FGLSpectralModel", "ecpl-3fgl"]
    index = Parameter("index", 1.5)
    amplitude = Parameter(
        "amplitude",
        "1e-12 cm-2 s-1 TeV-1",
        scale_method="scale10",
        interp="log",
        is_norm=True,
    )
    reference = Parameter("reference", "1 TeV", frozen=True)
    ecut = Parameter("ecut", "10 TeV")

    @staticmethod
    def evaluate(energy, index, amplitude, reference, ecut):
        """Evaluate the model (static function)."""
        pwl = amplitude * (energy / reference) ** (-index)
        cutoff = np.exp((reference - energy) / ecut)
        return pwl * cutoff


class SuperExpCutoffPowerLaw3FGLSpectralModel(SpectralModel):
    r"""Spectral super exponential cutoff power-law model used for 3FGL.

    For more information see :ref:`super-exp-cutoff-powerlaw-3fgl-spectral-model`.

    .. math::
        \phi(E) = \phi_0 \cdot \left(\frac{E}{E_0}\right)^{-\Gamma_1}
                  \exp \left( \left(\frac{E_0}{E_{C}} \right)^{\Gamma_2} -
                              \left(\frac{E}{E_{C}} \right)^{\Gamma_2}
                              \right)

    Parameters
    ----------
    index_1 : `~astropy.units.Quantity`
        :math:`\Gamma_1`
    index_2 : `~astropy.units.Quantity`
        :math:`\Gamma_2`
    amplitude : `~astropy.units.Quantity`
        :math:`\phi_0`
    reference : `~astropy.units.Quantity`
        :math:`E_0`
    ecut : `~astropy.units.Quantity`
        :math:`E_{C}`
    """

    tag = ["SuperExpCutoffPowerLaw3FGLSpectralModel", "secpl-3fgl"]
    amplitude = Parameter(
        "amplitude",
        "1e-12 cm-2 s-1 TeV-1",
        scale_method="scale10",
        interp="log",
        is_norm=True,
    )
    reference = Parameter("reference", "1 TeV", frozen=True)
    ecut = Parameter("ecut", "10 TeV")
    index_1 = Parameter("index_1", 1.5)
    index_2 = Parameter("index_2", 2)

    @staticmethod
    def evaluate(energy, amplitude, reference, ecut, index_1, index_2):
        """Evaluate the model (static function)."""
        pwl = amplitude * (energy / reference) ** (-index_1)
        cutoff = np.exp((reference / ecut) ** index_2 - (energy / ecut) ** index_2)
        return pwl * cutoff


class SuperExpCutoffPowerLaw4FGLSpectralModel(SpectralModel):
    r"""Spectral super exponential cutoff power-law model used for 4FGL-DR1 (and DR2).
    See equation (4) of https://arxiv.org/pdf/1902.10045.pdf
    For more information see :ref:`super-exp-cutoff-powerlaw-4fgl-spectral-model`.

    Parameters
    ----------
    index_1 : `~astropy.units.Quantity`
        :math:`\Gamma_1`
    index_2 : `~astropy.units.Quantity`
        :math:`\Gamma_2`
    amplitude : `~astropy.units.Quantity`
        :math:`\phi_0`
    reference : `~astropy.units.Quantity`
        :math:`E_0`
    expfactor : `~astropy.units.Quantity`
        :math:`a`, given as dimensionless value but
        internally assumes unit of :math: `[E_0]` power :math:`-\Gamma_2`
    """

    tag = ["SuperExpCutoffPowerLaw4FGLSpectralModel", "secpl-4fgl"]
    amplitude = Parameter(
        "amplitude",
        "1e-12 cm-2 s-1 TeV-1",
        scale_method="scale10",
        interp="log",
        is_norm=True,
    )
    reference = Parameter("reference", "1 TeV", frozen=True)
    expfactor = Parameter("expfactor", "1e-2")
    index_1 = Parameter("index_1", 1.5)
    index_2 = Parameter("index_2", 2)

    @staticmethod
    def evaluate(energy, amplitude, reference, expfactor, index_1, index_2):
        """Evaluate the model (static function)."""
        pwl = amplitude * (energy / reference) ** (-index_1)
        cutoff = np.exp(
            expfactor
            / reference.unit**index_2
            * (reference**index_2 - energy**index_2)
        )
        return pwl * cutoff


class SuperExpCutoffPowerLaw4FGLDR3SpectralModel(SpectralModel):
    r"""Spectral super exponential cutoff power-law model used for 4FGL-DR3.
    See equations (2) and (3) of https://arxiv.org/pdf/2201.11184.pdf
    For more information see :ref:`super-exp-cutoff-powerlaw-4fgl-dr3-spectral-model`.

    Parameters
    ----------
    index_1 : `~astropy.units.Quantity`
        :math:`\Gamma_1`
    index_2 : `~astropy.units.Quantity`
        :math:`\Gamma_2`
    amplitude : `~astropy.units.Quantity`
        :math:`\phi_0`
    reference : `~astropy.units.Quantity`
        :math:`E_0`
    expfactor : `~astropy.units.Quantity`
        :math:`a`, given as dimensionless value
    """

    tag = ["SuperExpCutoffPowerLaw4FGLDR3SpectralModel", "secpl-4fgl-dr3"]
    amplitude = Parameter(
        name="amplitude",
        value="1e-12 cm-2 s-1 TeV-1",
        scale_method="scale10",
        interp="log",
        is_norm=True,
    )
    reference = Parameter("reference", "1 TeV", frozen=True)
    expfactor = Parameter("expfactor", "1e-2")
    index_1 = Parameter("index_1", 1.5)
    index_2 = Parameter("index_2", 2)

    @staticmethod
    def evaluate(energy, amplitude, reference, expfactor, index_1, index_2):
        """Evaluate the model (static function)."""
        # https://fermi.gsfc.nasa.gov/ssc/data/analysis/scitools/source_models.html#PLSuperExpCutoff4
        pwl = amplitude * (energy / reference) ** (-index_1)
        cutoff = (energy / reference) ** (expfactor / index_2) * np.exp(
            expfactor / index_2**2 * (1 - (energy / reference) ** index_2)
        )

        mask = np.abs(index_2 * np.log(energy / reference)) < 1e-2
        ln_ = np.log(energy[mask] / reference)
        power = expfactor * (
            ln_ / 2.0 + index_2 / 6.0 * ln_**2.0 + index_2**2.0 / 24.0 * ln_**3
        )
        cutoff[mask] = (energy[mask] / reference) ** power
        return pwl * cutoff


class LogParabolaSpectralModel(SpectralModel):
    r"""Spectral log parabola model.

    For more information see :ref:`logparabola-spectral-model`.

    Parameters
    ----------
    amplitude : `~astropy.units.Quantity`
        :math:`\phi_0`
    reference : `~astropy.units.Quantity`
        :math:`E_0`
    alpha : `~astropy.units.Quantity`
        :math:`\alpha`
    beta : `~astropy.units.Quantity`
        :math:`\beta`

    See Also
    --------
    LogParabolaNormSpectralModel

    """
    tag = ["LogParabolaSpectralModel", "lp"]
    amplitude = Parameter(
        "amplitude",
        "1e-12 cm-2 s-1 TeV-1",
        scale_method="scale10",
        interp="log",
        is_norm=True,
    )
    reference = Parameter("reference", "10 TeV", frozen=True)
    alpha = Parameter("alpha", 2)
    beta = Parameter("beta", 1)

    @classmethod
    def from_log10(cls, amplitude, reference, alpha, beta):
        """Construct from :math:`log_{10}` parametrization."""
        beta_ = beta / np.log(10)
        return cls(amplitude=amplitude, reference=reference, alpha=alpha, beta=beta_)

    @staticmethod
    def evaluate(energy, amplitude, reference, alpha, beta):
        """Evaluate the model (static function)."""
        xx = energy / reference
        exponent = -alpha - beta * np.log(xx)
        return amplitude * np.power(xx, exponent)

    @property
    def e_peak(self):
        r"""Spectral energy distribution peak energy (`~astropy.units.Quantity`).

        This is the peak in E^2 x dN/dE and is given by:

        .. math::
            E_{Peak} = E_{0} \exp{ (2 - \alpha) / (2 * \beta)}
        """
        reference = self.reference.quantity
        alpha = self.alpha.quantity
        beta = self.beta.quantity
        return reference * np.exp((2 - alpha) / (2 * beta))


class LogParabolaNormSpectralModel(SpectralModel):
    r"""Norm spectral log parabola model.

    Parameters
    ----------
    norm : `~astropy.units.Quantity`
        :math:`\phi_0`
    reference : `~astropy.units.Quantity`
        :math:`E_0`
    alpha : `~astropy.units.Quantity`
        :math:`\alpha`
    beta : `~astropy.units.Quantity`
        :math:`\beta`

    See Also
    --------
    LogParabolaSpectralModel
    """
    tag = ["LogParabolaNormSpectralModel", "lp-norm"]
    norm = Parameter("norm", 1, unit="", interp="log", is_norm=True)
    reference = Parameter("reference", "10 TeV", frozen=True)
    alpha = Parameter("alpha", 2)
    beta = Parameter("beta", 1)

    @classmethod
    def from_log10(cls, norm, reference, alpha, beta):
        """Construct from :math:`log_{10}` parametrization."""
        beta_ = beta / np.log(10)
        return cls(norm=norm, reference=reference, alpha=alpha, beta=beta_)

    @staticmethod
    def evaluate(energy, norm, reference, alpha, beta):
        """Evaluate the model (static function)."""
        xx = energy / reference
        exponent = -alpha - beta * np.log(xx)
        return norm * np.power(xx, exponent)


class TemplateSpectralModel(SpectralModel):
    """A model generated from a table of energy and value arrays.

    For more information see :ref:`template-spectral-model`.

    Parameters
    ----------
    energy : `~astropy.units.Quantity`
        Array of energies at which the model values are given
    values : array
        Array with the values of the model at energies ``energy``.
    interp_kwargs : dict
        Interpolation keyword arguments passed to `scipy.interpolate.RegularGridInterpolator`.
        By default all values outside the interpolation range are set to zero.
        If you want to apply linear extrapolation you can pass `interp_kwargs={'fill_value':
        'extrapolate', 'kind': 'linear'}`. If you want to choose the interpolation
        scaling applied to values, you can use `interp_kwargs={"values_scale": "log"}`.
    meta : dict, optional
        Meta information, meta['filename'] will be used for serialization
    """

    norm = Parameter("norm", 1, unit="", interp="log", is_norm=True, frozen=True)
    tag = ["TemplateSpectralModel", "template"]

    def __init__(
        self,
        energy,
        values,
        norm=1.0,
        interp_kwargs=None,
        meta=None,
    ):
        self.energy = energy
        self.values = u.Quantity(values, copy=False)
        self.meta = {} if meta is None else meta
        interp_kwargs = interp_kwargs or {}
        interp_kwargs.setdefault("values_scale", "log")
        interp_kwargs.setdefault("points_scale", ("log",))

        if len(energy) == 1:
            interp_kwargs["method"] = "nearest"

        self._evaluate = ScaledRegularGridInterpolator(
            points=(energy,), values=values, **interp_kwargs
        )

        super().__init__(norm=norm)

    @classmethod
    def read_xspec_model(cls, filename, param, **kwargs):
        """Read XSPEC table model.

        The input is a table containing absorbed values from a XSPEC model as a
        function of energy.

        TODO: Format of the file should be described and discussed in
        https://gamma-astro-data-formats.readthedocs.io/en/latest/index.html

        Parameters
        ----------
        filename : str
            File containing the XSPEC model
        param : float
            Model parameter value

        Examples
        --------
        Fill table from an EBL model (Franceschini, 2008)

        >>> from gammapy.modeling.models import TemplateSpectralModel
        >>> filename = '$GAMMAPY_DATA/ebl/ebl_franceschini.fits.gz'
        >>> table_model = TemplateSpectralModel.read_xspec_model(filename=filename, param=0.3)
        """
        filename = make_path(filename)

        # Check if parameter value is in range
        table_param = Table.read(filename, hdu="PARAMETERS")
        pmin = table_param["MINIMUM"]
        pmax = table_param["MAXIMUM"]
        if param < pmin or param > pmax:
            raise ValueError(f"Out of range: param={param}, min={pmin}, max={pmax}")

        # Get energy values
        table_energy = Table.read(filename, hdu="ENERGIES")
        energy_lo = table_energy["ENERG_LO"]
        energy_hi = table_energy["ENERG_HI"]

        # set energy to log-centers
        energy = np.sqrt(energy_lo * energy_hi)

        # Get spectrum values (no interpolation, take closest value for param)
        table_spectra = Table.read(filename, hdu="SPECTRA")
        idx = np.abs(table_spectra["PARAMVAL"] - param).argmin()
        values = u.Quantity(table_spectra[idx][1], "", copy=False)  # no dimension

        kwargs.setdefault("interp_kwargs", {"values_scale": "lin"})
        return cls(energy=energy, values=values, **kwargs)

    def evaluate(self, energy, norm):
        """Evaluate the model (static function)."""
        return norm * self._evaluate((energy,), clip=True)

    def to_dict(self, full_output=False):
        data = super().to_dict(full_output)
        data["spectral"]["energy"] = {
            "data": self.energy.data.tolist(),
            "unit": str(self.energy.unit),
        }
        data["spectral"]["values"] = {
            "data": self.values.data.tolist(),
            "unit": str(self.values.unit),
        }

        return data

    @classmethod
    def from_dict(cls, data):
        data = data["spectral"]
        energy = u.Quantity(data["energy"]["data"], data["energy"]["unit"])
        values = u.Quantity(data["values"]["data"], data["values"]["unit"])
        norm = [p["value"] for p in data["parameters"] if p["name"] == "norm"][0]
        return cls(energy=energy, values=values, norm=norm)

    @classmethod
    def from_region_map(cls, map, **kwargs):
        """Create model from region map"""
        energy = map.geom.axes["energy_true"].center
        values = map.quantity[:, 0, 0]
        return cls(energy=energy, values=values, **kwargs)


class TemplateNDSpectralModel(SpectralModel):
    """A model generated from a ND map where extra dimensions define the parameter space.

    Parameters
    ----------
    map : `~gammapy.maps.RegionNDMap`
        Map template.
    meta : dict, optional
        Meta information, meta['filename'] will be used for serialization
    interp_kwargs : dict
        Interpolation keyword arguments passed to `gammapy.maps.Map.interp_by_pix`.
        Default arguments are {'method': 'linear', 'fill_value': 0}.
    """

    tag = ["TemplateNDSpectralModel", "templateND"]

    def __init__(self, map, interp_kwargs=None, meta=None, filename=None):
        self._map = map.copy()
        self.meta = dict() if meta is None else meta
        if filename is not None:
            filename = str(make_path(filename))
        self.filename = filename

        points_scale = [
            "lin",
            "lin",
            "log",
        ]
        parameters = []
        has_energy = False
        for axis in map.geom.axes:
            if axis.name not in ["energy_true", "energy"]:
                center = (axis.bounds[1] + axis.bounds[0]) / 2
                parameter = Parameter(
                    name=axis.name,
                    value=center,
                    unit=axis.unit,
                    scale_method="scale10",
                    min=axis.bounds[0],
                    max=axis.bounds[-1],
                    interp=axis.interp,
                )
                points_scale.append(axis.interp)
                parameters.append(parameter)
            else:
                has_energy |= True
        if not has_energy:
            raise ValueError("Invalid map, no energy axis found")

        self.default_parameters = Parameters(parameters)

        interp_kwargs = interp_kwargs or {}
        interp_kwargs.setdefault("values_scale", "log")
        interp_kwargs.setdefault("points_scale", points_scale)
        self._interp_kwargs = interp_kwargs
        super().__init__()

    @property
    def map(self):
        """Template map  (`~gammapy.maps.RegionNDMap`)"""
        return self._map

    def evaluate(self, energy, **kwargs):
        coord = {"energy_true": energy}
        coord.update(kwargs)

        pixels = [0, 0] + [
            self.map.geom.axes[key].coord_to_pix(value) for key, value in coord.items()
        ]

        val = self.map.interp_by_pix(pixels, **self._interp_kwargs)
        return u.Quantity(val, self.map.unit, copy=False)

    def write(self, overwrite=False):
        if self.filename is None:
            raise IOError("Missing filename")
        elif os.path.isfile(self.filename) and not overwrite:
            log.warning("Template file already exits, and overwrite is False")
        else:
            self.map.write(self.filename)

    @classmethod
    def from_dict(cls, data):
        data = data["spectral"]
        filename = data["filename"]
        m = RegionNDMap.read(filename)
        model = cls(m, filename=filename)
        for idx, p in enumerate(model.parameters):
            par = p.to_dict()
            par.update(data["parameters"][idx])
            setattr(model, p.name, Parameter(**par))
        return model

    def to_dict(self, full_output=False):
        """Create dict for YAML serilisation"""
        data = super().to_dict(full_output)
        data["spectral"]["filename"] = self.filename
        data["spectral"]["unit"] = str(self.map.unit)
        return data


class ScaleNuisanceSpectralModel(SpectralModel):
    """Wrapper to scale another spectral model by a norm factor.

    Parameters
    ----------
    model : `SpectralModel`
        Spectral model to wrap.
    norm : float
        Multiplicative norm factor for the model value.
    """

    tag = ["ScaleSpectralModel", "scale"]
    norm = Parameter("norm", 1, unit="", interp="log", is_norm=True)
    norm_nuisance = Parameter(
        "norm_nuisance", 0, unit="", interp="lin", is_norm=False, is_penalised=True
    )

    def __init__(self, model, norm=norm.quantity, norm_nuisance=norm_nuisance.quantity):
        self.model = model
        self._covariance = None
        super().__init__(norm=norm)

    def evaluate(self, energy, norm, norm_nuisance):
        return (1 + norm_nuisance) * norm * self.model(energy)

    def integral(self, energy_min, energy_max, **kwargs):
        return (
            (1 + self.norm_nuisance.value)
            * self.norm.value
            * self.model.integral(energy_min, energy_max, **kwargs)
        )


class ScaleSpectralModel(SpectralModel):
    """Wrapper to scale another spectral model by a norm factor.

    Parameters
    ----------
    model : `SpectralModel`
        Spectral model to wrap.
    norm : float
        Multiplicative norm factor for the model value.
    """

    tag = ["ScaleSpectralModel", "scale"]
    norm = Parameter("norm", 1, unit="", interp="log", is_norm=True)

    def __init__(self, model, norm=norm.quantity):
        self.model = model
        self._covariance = None
        super().__init__(norm=norm)

    def evaluate(self, energy, norm):
        return norm * self.model(energy)

    def integral(self, energy_min, energy_max, **kwargs):
        return self.norm.value * self.model.integral(energy_min, energy_max, **kwargs)


class EBLAbsorptionNormSpectralModel(SpectralModel):
    r"""Gamma-ray absorption models.

    For more information see :ref:`absorption-spectral-model`.

    Parameters
    ----------
    energy : `~astropy.units.Quantity`
        Energy node values
    param : `~astropy.units.Quantity`
        Parameter node values
    data : `~astropy.units.Quantity`
        Model value
    redshift : float
        Redshift of the absorption model
    alpha_norm: float
        Norm of the EBL model
    interp_kwargs : dict
        Interpolation option passed to `ScaledRegularGridInterpolator`.
        By default the models are extrapolated outside the range. To prevent
        this and raise an error instead use interp_kwargs = {"extrapolate": False}
    """

    tag = ["EBLAbsorptionNormSpectralModel", "ebl-norm"]
    alpha_norm = Parameter("alpha_norm", 1.0, frozen=True)
    redshift = Parameter("redshift", 0.1, frozen=True)

    def __init__(self, energy, param, data, redshift, alpha_norm, interp_kwargs=None):
        self.filename = None
        # set values log centers
        self.param = param
        self.energy = energy
        self.data = u.Quantity(data, copy=False)

        interp_kwargs = interp_kwargs or {}
        interp_kwargs.setdefault("points_scale", ("lin", "log"))
        interp_kwargs.setdefault("values_scale", "log")
        interp_kwargs.setdefault("extrapolate", True)

        self._evaluate_table_model = ScaledRegularGridInterpolator(
            points=(self.param, self.energy), values=self.data, **interp_kwargs
        )
        super().__init__(redshift=redshift, alpha_norm=alpha_norm)

    def to_dict(self, full_output=False):
        data = super().to_dict(full_output=full_output)
        param = u.Quantity(self.param)
        if self.filename is None:
            data["spectral"]["energy"] = {
                "data": self.energy.data.tolist(),
                "unit": str(self.energy.unit),
            }
            data["spectral"]["param"] = {
                "data": param.data.tolist(),
                "unit": str(param.unit),
            }
            data["spectral"]["values"] = {
                "data": self.data.value.tolist(),
                "unit": str(self.data.unit),
            }
        else:
            data["spectral"]["filename"] = str(self.filename)
        return data

    @classmethod
    def from_dict(cls, data):
        data = data["spectral"]
        redshift = [p["value"] for p in data["parameters"] if p["name"] == "redshift"][
            0
        ]
        alpha_norm = [
            p["value"] for p in data["parameters"] if p["name"] == "alpha_norm"
        ][0]
        if "filename" in data:
            if os.path.exists(data["filename"]):
                return cls.read(
                    data["filename"], redshift=redshift, alpha_norm=alpha_norm
                )
            else:
                for reference, filename in EBL_DATA_BUILTIN.items():
                    if Path(filename).stem in data["filename"]:
                        return cls.read_builtin(
                            reference, redshift=redshift, alpha_norm=alpha_norm
                        )
                raise IOError(f'File {data["filename"]} not found')
        else:
            energy = u.Quantity(data["energy"]["data"], data["energy"]["unit"])
            param = u.Quantity(data["param"]["data"], data["param"]["unit"])
            values = u.Quantity(data["values"]["data"], data["values"]["unit"])
            return cls(
                energy=energy,
                param=param,
                data=values,
                redshift=redshift,
                alpha_norm=alpha_norm,
            )

    @classmethod
    def read(cls, filename, redshift=0.1, alpha_norm=1, interp_kwargs=None):
        """Build object from an XSPEC model.

        Parameters
        ----------

        filename : str
            File containing the model.
        redshift : float
            Redshift of the absorption model
        alpha_norm: float
            Norm of the EBL model
        interp_kwargs : dict
            Interpolation option passed to `ScaledRegularGridInterpolator`.

        """
        # Create EBL data array
        filename = make_path(filename)
        table_param = Table.read(filename, hdu="PARAMETERS")

        # TODO: for some reason the table contain duplicated values
        param, idx = np.unique(table_param[0]["VALUE"], return_index=True)

        # Get energy values
        table_energy = Table.read(filename, hdu="ENERGIES")
        energy_lo = u.Quantity(
            table_energy["ENERG_LO"], "keV", copy=False
        )  # unit not stored in file
        energy_hi = u.Quantity(
            table_energy["ENERG_HI"], "keV", copy=False
        )  # unit not stored in file
        energy = np.sqrt(energy_lo * energy_hi)

        # Get spectrum values
        table_spectra = Table.read(filename, hdu="SPECTRA")
        data = table_spectra["INTPSPEC"].data[idx, :]
        model = cls(
            energy=energy,
            param=param,
            data=data,
            redshift=redshift,
            alpha_norm=alpha_norm,
            interp_kwargs=interp_kwargs,
        )
        model.filename = filename
        return model

    @classmethod
    def read_builtin(
        cls, reference="dominguez", redshift=0.1, alpha_norm=1, interp_kwargs=None
    ):
        """Read from one of the built-in absorption models.

        Parameters
        ----------
        reference : {'franceschini', 'dominguez', 'finke'}
            name of one of the available model in gammapy-data
        redshift : float
            Redshift of the absorption model
        alpha_norm: float
            Norm of the EBL model

        References
        ----------
        .. [1] Franceschini et al. (2008), "Extragalactic optical-infrared background radiation, its time evolution and the cosmic photon-photon opacity",  # noqa: E501
            `Link <https://ui.adsabs.harvard.edu/abs/2008A%26A...487..837F>`__
        .. [2] Dominguez et al. (2011), " Extragalactic background light inferred from AEGIS galaxy-SED-type fractions"  # noqa: E501
            `Link <https://ui.adsabs.harvard.edu/abs/2011MNRAS.410.2556D>`__
        .. [3] Finke et al. (2010), "Modeling the Extragalactic Background Light from Stars and Dust"
            `Link <https://ui.adsabs.harvard.edu/abs/2010ApJ...712..238F>`__
        .. [4] Franceschini et al. (2017), "The extragalactic background light revisited and the cosmic photon-photon opacity"
            `Link <https://ui.adsabs.harvard.edu/abs/2017A%26A...603A..34F/abstract>`__
        .. [5] Saldana-Lopez et al. (2021) "An observational determination of the evolving extragalactic background light from the multiwavelength HST/CANDELS survey in the Fermi and CTA era"
            `Link <https://ui.adsabs.harvard.edu/abs/2021MNRAS.507.5144S/abstract>`__
        """

        return cls.read(
            EBL_DATA_BUILTIN[reference],
            redshift,
            alpha_norm,
            interp_kwargs=interp_kwargs,
        )

    def evaluate(self, energy, redshift, alpha_norm):
        """Evaluate model for energy and parameter value."""
        absorption = np.clip(self._evaluate_table_model((redshift, energy)), 0, 1)
        return np.power(absorption, alpha_norm)


class NaimaSpectralModel(SpectralModel):
    r"""A wrapper for Naima models.

    For more information see :ref:`naima-spectral-model`.

    Parameters
    ----------
    radiative_model : `~naima.models.BaseRadiative`
        An instance of a radiative model defined in `~naima.models`
    distance : `~astropy.units.Quantity`, optional
        Distance to the source. If set to 0, the intrinsic differential
        luminosity will be returned. Default is 1 kpc
    seed : str or list of str, optional
        Seed photon field(s) to be considered for the `radiative_model` flux computation,
        in case of a `~naima.models.InverseCompton` model. It can be a subset of the
        `seed_photon_fields` list defining the `radiative_model`. Default is the whole list
        of photon fields
    nested_models : dict
        Additional parameters for nested models not supplied by the radiative model,
        for now this is used  only for synchrotron self-compton model
    """

    tag = ["NaimaSpectralModel", "naima"]

    def __init__(
        self,
        radiative_model,
        distance=1.0 * u.kpc,
        seed=None,
        nested_models=None,
        use_cache=False,
    ):
        import naima

        self.radiative_model = radiative_model
        self.radiative_model._memoize = use_cache
        self.distance = u.Quantity(distance)
        self.seed = seed

        if nested_models is None:
            nested_models = {}

        self.nested_models = nested_models

        if isinstance(self.particle_distribution, naima.models.TableModel):
            param_names = ["amplitude"]
        else:
            param_names = self.particle_distribution.param_names

        parameters = []

        for name in param_names:
            value = getattr(self.particle_distribution, name)
            is_norm = name == "amplitude"
            parameter = Parameter(name, value, is_norm=is_norm)
            parameters.append(parameter)

        # In case of a synchrotron radiative model, append B to the fittable parameters
        if "B" in self.radiative_model.param_names:
            value = getattr(self.radiative_model, "B")
            parameter = Parameter("B", value)
            parameters.append(parameter)

        # In case of a synchrotron self compton model, append B and Rpwn to the fittable parameters
        if self.include_ssc:
            B = self.nested_models["SSC"]["B"]
            radius = self.nested_models["SSC"]["radius"]
            parameters.append(Parameter("B", B))
            parameters.append(Parameter("radius", radius, frozen=True))

        self.default_parameters = Parameters(parameters)
        self.ssc_energy = np.logspace(-7, 9, 100) * u.eV
        super().__init__()

    @property
    def include_ssc(self):
        """Whether the model includes an SSC component"""
        import naima

        is_ic_model = isinstance(self.radiative_model, naima.models.InverseCompton)
        return is_ic_model and "SSC" in self.nested_models

    @property
    def ssc_model(self):
        """Synchrotron model"""
        import naima

        if self.include_ssc:
            return naima.models.Synchrotron(
                self.particle_distribution,
                B=self.B.quantity,
                Eemax=self.radiative_model.Eemax,
                Eemin=self.radiative_model.Eemin,
            )

    @property
    def particle_distribution(self):
        """Particle distribution"""
        return self.radiative_model.particle_distribution

    def _evaluate_ssc(
        self,
        energy,
    ):
        """
        Compute photon density spectrum from synchrotron emission for synchrotron self-compton
        model, assuming uniform synchrotron emissivity inside a sphere of radius R (see Section
        4.1 of Atoyan & Aharonian 1996)

        Based on :

        https://naima.readthedocs.io/en/latest/examples.html#crab-nebula-ssc-model

        """
        Lsy = self.ssc_model.flux(
            self.ssc_energy, distance=0 * u.cm
        )  # use distance 0 to get luminosity
        phn_sy = Lsy / (4 * np.pi * self.radius.quantity**2 * const.c) * 2.24
        # The factor 2.24 comes from the assumption on uniform synchrotron
        # emissivity inside a sphere

        if "SSC" not in self.radiative_model.seed_photon_fields:
            self.radiative_model.seed_photon_fields["SSC"] = {
                "isotropic": True,
                "type": "array",
                "energy": self.ssc_energy,
                "photon_density": phn_sy,
            }
        else:
            self.radiative_model.seed_photon_fields["SSC"]["photon_density"] = phn_sy

        dnde = self.radiative_model.flux(
            energy, seed=self.seed, distance=self.distance
        ) + self.ssc_model.flux(energy, distance=self.distance)
        return dnde

    def _update_naima_parameters(self, **kwargs):
        """Update Naima model parameters"""
        for name, value in kwargs.items():
            setattr(self.particle_distribution, name, value)

        if "B" in self.radiative_model.param_names:
            self.radiative_model.B = self.B.quantity

    def evaluate(self, energy, **kwargs):
        """Evaluate the model.

        Parameters
        ----------
        energy : `~astropy.units.Quantity`
            Energy to evaluate the model at.

        Returns
        -------
        dnde : `~astropy.units.Quantity`
            Differential flux at given energy.
        """
        self._update_naima_parameters(**kwargs)

        if self.include_ssc:
            dnde = self._evaluate_ssc(energy.flatten())
        elif self.seed is not None:
            dnde = self.radiative_model.flux(
                energy.flatten(), seed=self.seed, distance=self.distance
            )
        else:
            dnde = self.radiative_model.flux(energy.flatten(), distance=self.distance)

        dnde = dnde.reshape(energy.shape)
        unit = 1 / (energy.unit * u.cm**2 * u.s)
        return dnde.to(unit)

    def to_dict(self, full_output=True):
        # for full_output to True otherwise broken
        return super().to_dict(full_output=True)

    @classmethod
    def from_dict(cls, data):
        raise NotImplementedError(
            "Currently the NaimaSpectralModel cannot be read from YAML"
        )

    @classmethod
    def from_parameters(cls, parameters, **kwargs):
        raise NotImplementedError(
            "Currently the NaimaSpectralModel cannot be built from a list of parameters."
        )


class GaussianSpectralModel(SpectralModel):
    r"""Gaussian spectral model.

    For more information see :ref:`gaussian-spectral-model`.

    Parameters
    ----------
    amplitude : `~astropy.units.Quantity`
        :math:`N_0`
    mean : `~astropy.units.Quantity`
        :math:`\bar{E}`
    sigma : `~astropy.units.Quantity`
        :math:`\sigma`
    """

    tag = ["GaussianSpectralModel", "gauss"]
    amplitude = Parameter(
        "amplitude", 1e-12 * u.Unit("cm-2 s-1"), interp="log", is_norm=True
    )
    mean = Parameter("mean", 1 * u.TeV)
    sigma = Parameter("sigma", 2 * u.TeV)

    @staticmethod
    def evaluate(energy, amplitude, mean, sigma):
        return (
            amplitude
            / (sigma * np.sqrt(2 * np.pi))
            * np.exp(-((energy - mean) ** 2) / (2 * sigma**2))
        )

    def integral(self, energy_min, energy_max, **kwargs):
        r"""Integrate Gaussian analytically.

        .. math::
            F(E_{min}, E_{max}) = \frac{N_0}{2} \left[ erf(\frac{E - \bar{E}}{\sqrt{2} \sigma})\right]_{E_{min}}^{E_{max}}  # noqa: E501

        Parameters
        ----------
        energy_min, energy_max : `~astropy.units.Quantity`
            Lower and upper bound of integration range
        """
        # kwargs are passed to this function but not used
        # this is to get a consistent API with SpectralModel.integral()
        u_min = (
            (energy_min - self.mean.quantity) / (np.sqrt(2) * self.sigma.quantity)
        ).to_value("")
        u_max = (
            (energy_max - self.mean.quantity) / (np.sqrt(2) * self.sigma.quantity)
        ).to_value("")

        return (
            self.amplitude.quantity
            / 2
            * (scipy.special.erf(u_max) - scipy.special.erf(u_min))
        )

    def energy_flux(self, energy_min, energy_max):
        r"""Compute energy flux in given energy range analytically.

        .. math::
            G(E_{min}, E_{max}) =  \frac{N_0 \sigma}{\sqrt{2*\pi}}* \left[ - \exp(\frac{E_{min}-\bar{E}}{\sqrt{2} \sigma})   # noqa: E501
            \right]_{E_{min}}^{E_{max}} + \frac{N_0 * \bar{E}}{2} \left[ erf(\frac{E - \bar{E}}{\sqrt{2} \sigma})   # noqa: E501
             \right]_{E_{min}}^{E_{max}}


        Parameters
        ----------
        energy_min, energy_max : `~astropy.units.Quantity`
            Lower and upper bound of integration range.
        """
        u_min = (
            (energy_min - self.mean.quantity) / (np.sqrt(2) * self.sigma.quantity)
        ).to_value("")
        u_max = (
            (energy_max - self.mean.quantity) / (np.sqrt(2) * self.sigma.quantity)
        ).to_value("")
        a = self.amplitude.quantity * self.sigma.quantity / np.sqrt(2 * np.pi)
        b = self.amplitude.quantity * self.mean.quantity / 2
        return a * (np.exp(-(u_min**2)) - np.exp(-(u_max**2))) + b * (
            scipy.special.erf(u_max) - scipy.special.erf(u_min)
        )
<|MERGE_RESOLUTION|>--- conflicted
+++ resolved
@@ -43,6 +43,7 @@
     "PiecewiseNormSpectralModel",
     "PowerLaw2SpectralModel",
     "PowerLawNormSpectralModel",
+    "PowerLawNormNuisanceSpectralModel",
     "PowerLawSpectralModel",
     "scale_plot_flux",
     "ScaleSpectralModel",
@@ -183,10 +184,6 @@
         for idx, parameter in enumerate(self.parameters):
             if parameter.frozen or eps[idx] == 0:
                 continue
-<<<<<<< HEAD
-
-=======
->>>>>>> 8968c1c4
             parameter.value += eps[idx]
             df = fct(**kwargs) - f_0
 
@@ -828,8 +825,6 @@
         return reference * np.exp(cov_index_ampl / (amplitude * index_err**2))
 
 
-<<<<<<< HEAD
-=======
 class PowerLawNormNuisanceSpectralModel(SpectralModel):
     r"""Spectral power-law model with normalized amplitude parameter.
 
@@ -961,7 +956,6 @@
         return (1 + norm_nuisance) * np.power((energy / reference), -tilt_nuisance)
 
 
->>>>>>> 8968c1c4
 class PowerLawNormSpectralModel(SpectralModel):
     r"""Spectral power-law model with normalized amplitude parameter.
 
