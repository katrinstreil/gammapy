--- conflicted
+++ resolved
@@ -32,12 +32,9 @@
     modeling/gallery/index
     howto
     references
-<<<<<<< HEAD
-=======
     changelog
     List of releases <https://gammapy.org/news.html#releases>
 
->>>>>>> e744b42c
 
 .. _gammapy_package:
 
@@ -66,10 +63,8 @@
 .. _gammapy_dev:
 
 .. toctree::
-    :caption: Additional Documentation
+    :caption: Developer Documentation
     :titlesonly:
     :maxdepth: 1
 
-    development/index
-    List of releases <https://gammapy.org/news.html#releases>
-    changelog+    development/index